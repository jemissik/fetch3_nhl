--- conflicted
+++ resolved
@@ -40,13 +40,8 @@
   output_dir: "./output"
   model_dir: '.'
   data_path: "./data"
-<<<<<<< HEAD
-  output_fname: 'ds_sapflux.nc'
-  experiment_name: "UMBS_test_Ameriflux_M8"
-=======
   output_fname: 'sapflux.nc'
   experiment_name: "multispecies_UMBS"
->>>>>>> 4acac188
 
 
 model_options:
@@ -57,13 +52,8 @@
     CO2_F_MDS: CO2_F
 
   # Start and end for the model
-<<<<<<< HEAD
   start_time: "2011-06-09 00:00:00" #begining of simulation #6/9 is DOY 160
   end_time: "2011-06-09 00:30:00" #end #DOY190 - 7/10 is doy 191
-=======
-  start_time: "2011-07-05 00:00:00" #begining of simulation #6/9 is DOY 160
-  end_time: "2011-07-10 00:00:00" #end #DOY190 - 7/10 is doy 191
->>>>>>> 4acac188
 
   dt:  1800  #seconds - input data resolution
   tmin:  0  #tmin [s]
